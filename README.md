<<<<<<< HEAD
# Supervised diagnosis prediction from cortical sulci
=======
## Objectives

This script was used to run experiments described in _Supervised diagnosis prediction from cortical sulci : toward the discovery of neurodevelopmental biomarkers in mental disorders_, accepted to 21th IEEE ISBI 2024.

## Running experiments

### Installation
To install the package, clone the repository into a folder and then :
``` Shell
cd /path/to/folder
pip install -e .
```

### Launch model trainings

To launch model trainings, you need to launch the python script `main.py` in the `dl_training` folder.
All the parameters to be passed into argument are explained in the script.
``` Shell
python3 dl_training/main.py --args
# if you need details about parameters
python3 dl_training/main.py --help
```

### Datasets

The 3 clinical datasets `SCZDataset`, `BipolarDataset` and `ASDDataset` are derived mostly from public cohorts excepted for 
BIOBD, BSNIP and PRAGUE, that are private for clinical research. These 3 datasets are based on the following sources.

**Source**  | **Disease** | **# Subjects** | **Age (avg±std)** | **Sex (\%F)** | **# Sites**
| :---:| :---: | :---: | :---: | :---: | :---: |
[BSNIP](http://b-snip.org)  | Control<br>Schizophrenia<br>Bipolard Disorder | 198<br>190<br>116 | 32 ± 12<br>34 ± 12<br>37 ± 12 | 58<br>30<br>66 | 5
[SCHIZCONNECT](http://schizconnect.org)  | Control<br>Schizophrenia | 275<br>329 | 34 ± 12<br>32 ± 13 | 28<br>47 | 4
PRAGUE  | Control | 90 | 26 ± 7 | 55 | 1
[BIOBD](https://pubmed.ncbi.nlm.nih.gov/29981196/) | Control<br>Bipolar Disorder | 306<br>356 | 40 ± 12<br>40 ± 13 | 55 | 8
[CANDI](https://www.nitrc.org/projects/candi_share) | Control<br>Schizophrenia | 25<br>20 | 10 ± 3<br>13 ± 3 | 41<br>45 | 1
[CNP](https://www.ncbi.nlm.nih.gov/pmc/articles/PMC5664981/) | Control<br>Schizophrenia<br>Bipolar Disorder | 123<br>50<br>49 | 31 ± 9<br>36 ± 9<br>35 ± 9| 47<br>24<br>43 | 1 
ABIDE 1 | Control<br>Autism Spectrum Disorder | 404<br>372 | 18 ± 9<br>18 ± 9 | 17<br>12 | 16
ABIDE 2 | Control<br>Autism Spectrum Disorder | 543<br>459<br> | 15 ± 9<br>15 ± 9 | 32<br>14 | 19

To run experiments, you need a `root` folder containing :
- the pickles of train-val-test schemes for each dataset
- the mapping of acquisition sites
- the mapping of disease
- a folder `morphologist` with arrays of skeleton volumes and participant dataframes of each study

### Experiments

1. Architecture selection : 3 CNN architectures have been tested, see the `architecture` folder
2. Loss selection : BCE and SupCon losses have been compared, see `contrastive_learning` folder for SupCon model
3. Pre-processing selection : Gaussian smoothing pre-processing, see `preprocessing` folder
4. XAI : an occlusion method have been applied to understand model decisions, see `saliency_map` folder

## Useful links
Link to the paper : <https://hal.science/hal-04494994>

First version of these scripts are at: <https://github.com/Duplums/SMLvsDL>
>>>>>>> b3c2cf1c
<|MERGE_RESOLUTION|>--- conflicted
+++ resolved
@@ -1,6 +1,3 @@
-<<<<<<< HEAD
-# Supervised diagnosis prediction from cortical sulci
-=======
 ## Objectives
 
 This script was used to run experiments described in _Supervised diagnosis prediction from cortical sulci : toward the discovery of neurodevelopmental biomarkers in mental disorders_, accepted to 21th IEEE ISBI 2024.
@@ -56,5 +53,4 @@
 ## Useful links
 Link to the paper : <https://hal.science/hal-04494994>
 
-First version of these scripts are at: <https://github.com/Duplums/SMLvsDL>
->>>>>>> b3c2cf1c
+First version of these scripts are at: <https://github.com/Duplums/SMLvsDL>