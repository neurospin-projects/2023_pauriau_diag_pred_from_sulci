<<<<<<< HEAD
<div align="center">

# Supervised diagnosis prediction from cortical sulci
*toward the discovery of neurodevelopmental biomarkers in mental disorders*

</div>

## Introduction

This repository contains the experiments described in _Supervised diagnosis prediction from cortical sulci : toward the discovery of neurodevelopmental biomarkers in mental disorders_, presented at 21th IEEE ISBI 2024.

The paper can be found [here](/https://hal.science/hal-04494994/document).

<div align="center">
<img src="abstract.png" width="300">    
</div>

> **Abstract:** *Recent advances in machine learning applied to structural magnetic resonance imaging (sMRI) may highlight abnormalities in brain anatomy associated with mental disorders. These disorders are multifactorial, resulting from a complex combination of neurodevelopmental and environmental factors. In particular, such factors are present in cortical sulci, whose shapes are determined very early in brain development and are a valuable proxy for capturing specifically the neurodevelopmental contribution of brain anatomy. This paper explores whether the shapes of cortical sulci can be used for diagnosis prediction using deep learning models. These models are applied to three mental disorders (autism spectrum disorder, bipolar disorder, and schizophrenia) in large multicentric datasets. We demonstrate that the neurodevelopmental underpinnings of these disorders can be captured with sMRI. Finally, we show the potential of visual explanations of models’ decisions in discovering biomarkers for mental disorders.*

The goal is to predict diagnosis from cortical sulcus images for three mental disorders :
* Healthy Control (HC) vs Autism Spectrum Disorder (ASD)
* Healty Control (HC) vs Bipolar Disorder (BD)
* Healthy Control (HC) vs Schizophrenia (SCZ)
=======
# [Supervised diagnosis prediction from cortical sulci : toward the discovery of neurodevelopmental biomarkers in mental disorders](https://hal.science/hal-04494994)

## Objectives

The goal is to predict diagnosis from cortical sulcus images for three mental disorders :
- Healthy Control (HC) vs Autism Spectrum Disorder (ASD)
- Healty Control (HC) vs Bipolar Disorder (BD)
- Healthy Control (HC) vs Schizophrenia (SCZ)


This script was used to run experiments described in _Supervised diagnosis prediction from cortical sulci : toward the discovery of neurodevelopmental biomarkers in mental disorders_, accepted to 21th IEEE ISBI 2024
>>>>>>> 4f8fbcfc

## Running experiments

### Installation
To install the package, clone the repository into a folder and then :
``` Shell
cd /path/to/diag_pred_from_sulci
pip install -e .
```

### Datasets

The 3 clinical datasets `SCZDataset`, `BDDataset` and `ASDDataset` are derived mostly from public cohorts excepted for 
BIOBD, BSNIP1 and PRAGUE, that are private for clinical research. The three datasets are described below:

**Dataset** | **# Subjects** | **Age** (avg±std) | **Sex (\%F)** | **# Sites** | **Studies**
| :---:| :---: | :---: | :---: | :---: | :---: |
HC<br>SCZ | 761<br>532 | 33 ± 12<br>34 ± 12 | 51<br>29 | 12 | [BSNIP1](http://b-snip.org), [CANDI](https://www.nitrc.org/projects/candi_share), [CNP](https://www.ncbi.nlm.nih.gov/pmc/articles/PMC5664981/),   PRAGUE, [SCHIZCONNECT](http://schizconnect.org)
HC<br>BD | 695<br>469 | 37 ± 14<br>39 ± 12 | 54<br>57 | 15 | [BIOBD](https://pubmed.ncbi.nlm.nih.gov/29981196/), [BSNIP1](http://b-snip.org), [CANDI](https://www.nitrc.org/projects/candi_share), [CNP](https://www.ncbi.nlm.nih.gov/pmc/articles/PMC5664981/)
HC<br>ASD | 926<br>813 | 16 ± 9<br>16 ± 9 | 25<br>13 | 30 | [ABIDE I](http://fcon_1000.projects.nitrc.org/indi/abide/abide_I.html) , [ABIDE II](http://fcon_1000.projects.nitrc.org/indi/abide/abide_II.html)

To run experiments, you need a `root` folder containing :
- the pickles of train-val-test schemes for each dataset
- the mapping of acquisition sites
- a folder `morphologist` with arrays of skeleton volumes and corresponding participant dataframes of each study

### Launch model trainings

To launch model trainings, you need to launch the python script `main.py` in the `dl_training` folder.
All the parameters to be passed into argument are explained in the script.
``` Shell
python3 dl_training/main.py --args
# if you need details about parameters
python3 dl_training/main.py --help
```

### Experiments

1. Architecture selection : 3 CNN architectures have been tested, see the `architecture` folder
2. Loss selection : BCE and SupCon losses have been compared, see `contrastive_learning` folder for SupCon model
3. Pre-processing selection : Gaussian smoothing pre-processing, see `img_preprocessing` folder
4. XAI : an occlusion method have been applied to understand model decisions, see `saliency_map` folder

## Citation
If you find this work useful for your research, please cite our [paper](https://hal.science/hal-04494994):
```
@inproceedings{Auriau:2024,
author={Pierre Auriau and Antoine Grigis and Benoit Dufumier and Robin Louiset and Joel Chavas and Pietro Gori and Jean-François Mangin and Edouard Duchesnay},
title={Supervised diagnosis prediction from cortical sulci: toward the discovery of  neurodevelopmental biomarkers in mental disorders},
booktitle={21st IEEE International Symposium on Biomedical Imaging (ISBI 2024)},
year={2024}
}
```
## Useful links
<<<<<<< HEAD
=======

>>>>>>> 4f8fbcfc
* Link to the paper : <https://hal.science/hal-04494994>
* First version of these scripts are at: <https://github.com/Duplums/SMLvsDL>
* More info of Brainvisa, software to extract cortical sulci from MRI images, at : <https://brainvisa.info/web/><|MERGE_RESOLUTION|>--- conflicted
+++ resolved
@@ -1,4 +1,3 @@
-<<<<<<< HEAD
 <div align="center">
 
 # Supervised diagnosis prediction from cortical sulci
@@ -22,19 +21,6 @@
 * Healthy Control (HC) vs Autism Spectrum Disorder (ASD)
 * Healty Control (HC) vs Bipolar Disorder (BD)
 * Healthy Control (HC) vs Schizophrenia (SCZ)
-=======
-# [Supervised diagnosis prediction from cortical sulci : toward the discovery of neurodevelopmental biomarkers in mental disorders](https://hal.science/hal-04494994)
-
-## Objectives
-
-The goal is to predict diagnosis from cortical sulcus images for three mental disorders :
-- Healthy Control (HC) vs Autism Spectrum Disorder (ASD)
-- Healty Control (HC) vs Bipolar Disorder (BD)
-- Healthy Control (HC) vs Schizophrenia (SCZ)
-
-
-This script was used to run experiments described in _Supervised diagnosis prediction from cortical sulci : toward the discovery of neurodevelopmental biomarkers in mental disorders_, accepted to 21th IEEE ISBI 2024
->>>>>>> 4f8fbcfc
 
 ## Running experiments
 
@@ -89,10 +75,6 @@
 }
 ```
 ## Useful links
-<<<<<<< HEAD
-=======
-
->>>>>>> 4f8fbcfc
 * Link to the paper : <https://hal.science/hal-04494994>
 * First version of these scripts are at: <https://github.com/Duplums/SMLvsDL>
 * More info of Brainvisa, software to extract cortical sulci from MRI images, at : <https://brainvisa.info/web/>